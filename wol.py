--- conflicted
+++ resolved
@@ -1,3 +1,4 @@
+#!/usr/bin/env python3
 # -*- coding: utf-8 -*-
 import socket
 import struct
@@ -47,38 +48,15 @@
     sock.sendto(send_data, (my_config['General']['broadcast'], 7))
     return True
 
-
-<<<<<<< HEAD
 def writeConfig(conf):
     """ Write configuration file to save local settings """
     global conf_path
     conf.write(open(conf_path+'/wol_config.ini', 'w'))
-=======
-def load_config():
-    """Read in the Configuration file to get CDN specific settings."""
-    global my_dir
-    global my_config
-    config = configparser.ConfigParser()
-    config.read(my_dir + "/.wol_config.ini")
-    sections = config.sections()
 
-    for section in sections:
-        options = config.options(section)
-
-        sect_key = section
-        my_config[sect_key] = {}
-
-        for option in options:
-            my_config[sect_key][option] = config.get(section, option)
->>>>>>> a4c4f7cc
-
-    return my_config  # Useful for testing
-
-<<<<<<< HEAD
 def loadConfig():
     """ Read in the Configuration file to get CDN specific settings """
     global conf_path
-    global myconfig
+    global my_config
     Config = configparser.ConfigParser()
     # Create conf path if does not exists
     if not os.path.exists(conf_path):
@@ -102,57 +80,35 @@
     for section in sections:
         options = Config.options(section)
 
-        sectkey = section
-        myconfig[sectkey] = {}
+        sect_key = section
+        my_config[sect_key] = {}
 
         for option in options:
-            myconfig[sectkey][option] = Config.get(section, option)
+            my_config[sect_key][option] = Config.get(section, option)
 
-    return myconfig     # Useful for testing
-=======
->>>>>>> a4c4f7cc
+    return my_config     # Useful for testing
 
 def usage():
     print('Usage: wol.py [hostname]')
 
-
 if __name__ == '__main__':
-<<<<<<< HEAD
         conf_path = os.path.expanduser('~/.config/bentasker.Wake-On-Lan-Python')
         conf = loadConfig()
         try:
                 # Use macaddresses with any seperators.
-                if sys.argv[1] == 'list':
+                if (arg := sys.argv[1]) == 'list':
                         print('Configured Hosts:')
                         for i in conf:
                                 if i != 'General':
                                         print('\t',i)
                         print('\n')
                 else:
-                        if not wake_on_lan(sys.argv[1]):
+                        if not wake_on_lan(arg):
                                 print('Invalid Hostname specified')
                         else:
-                                print('Magic packet should be winging its way')
+                                print(f'Magic packet should be winging its way to: {arg}')
         except:
                 usage()
-=======
-    my_dir = os.path.dirname(os.path.abspath(__file__))
-    conf = load_config()
-    try:
-        # Use mac addresses with any separators.
-        if (arg := sys.argv[1]) == 'list':
-            print('Configured Hosts:')
-            for i in conf:
-                if i != 'General':
-                    print('\t', i)
-            print('\n')
-        else:
-            if not wake_on_lan(arg):
-                print('Invalid Hostname specified')
-            else:
-                print(f'Magic packet should be winging its way to: {arg}')
-    except IndexError:
-        usage()
-    finally:
-        input('Press ENTER to continue...')
->>>>>>> a4c4f7cc
+                
+        finally:
+            input('Press ENTER to continue...')